import os
from setuptools import setup, find_packages

with open(os.path.abspath(os.path.join(os.path.dirname(__file__), "README.md")), "r") as handler:
      README = handler.read()
requires = []

setup(
    name='betterpy',
    install_requires=requires,
<<<<<<< HEAD
    version="0.4.0",
=======
    version="0.4.1",
>>>>>>> 87e7ee73
    description="Extend packages include additional desired features",
    long_description=README,
    long_description_content_type="text/markdown",
    author="Kieran Bacon",
    author_email="Kieran.Bacon@outlook.com",
    url="https://github.com/Kieran-Bacon/Better",
    packages=find_packages(),
    classifiers=[
          "Programming Language :: Python :: 3",
          "License :: OSI Approved :: MIT License"
    ]
)<|MERGE_RESOLUTION|>--- conflicted
+++ resolved
@@ -8,11 +8,7 @@
 setup(
     name='betterpy',
     install_requires=requires,
-<<<<<<< HEAD
-    version="0.4.0",
-=======
     version="0.4.1",
->>>>>>> 87e7ee73
     description="Extend packages include additional desired features",
     long_description=README,
     long_description_content_type="text/markdown",
