import os
import io
import re
import collections

class ConsistencyError(Exception):
    """ A warning that the internal consistency of the config parser has broken
    down
    """
    pass

class Setting:
    """ A setting value within the a config file. A key value representation
    that holds its scope
    """

    def __init__(self, scope: [str], line: int, name: str, value: object, type: str = None):
        self.scope = scope
        self.line = line
        self.name = name
        self.value = value
        self.type = type

    def __repr__(self):
        return "line {} in {}: ({}) {} = {}".format(self.line, self.scope, self.type, self.name, self.value)

class ConfigParser(collections.abc.MutableMapping):
    """ This is an implementation of the global ini configuration format

    Parameters:
        source (object): A source for the config parser, to allow it to
            initialize with values. Must be either a string or an instance that
            implements the io.IOBase interface (essentially must have a readline
            method)
        *,
        indent_size (int): The number of of spaces that have to be adjacent,
            such that they can be treated as a tab char
        delimiter (str): The char(s) used to delimite sequences within the
            configuration file

    Raises:
        ValueError: In the event that the source provided does not have a
            readline function
    """

    _rxComments = re.compile(r"[#;].*")  # Identifies comments and all following characters

    _rxEmptyLine = re.compile(r"^\s*$")
    _rxWhiteSpace = re.compile(r"^\s*")

    _rxSection = re.compile(r"^\[(?P<header>.+)\]$")
    _rxEquality = re.compile(r"^(\((?P<type>[^\({}\)=:\n]+)\))?\s*(?P<name>[^\({}\)=:\n]+)\s*[=:]\s*(?P<value>.*)$")

    _rxInterpolation = re.compile(r"{(.*)[^\\]}")

    _rxType = re.compile(r"^(?P<type>[\w\.]+)(<(?P<sub_type>[^>]+)>)?$")

    _max_line_length = 120

<<<<<<< HEAD
    def __init__(
        self,
        source: object = {},
        *,
        indent_size: int = 4,
        delimiter: str = ",",
        join: str = os.linesep,
        default: object = True,
        safe: bool = True
    ):
=======
    def __init__(self, source: object = {}, *, indent_size: int = 4, delimiter: str = ",", join: str = os.linesep, default: object = True):
>>>>>>> 87e7ee73

        self._elements = {}  # The dictionary containing the content
        self._indent = indent_size
        self._delimiter = delimiter
        self._join = join
        self._default = default
        self._safe = safe

        if isinstance(source, dict):
            self.update(source)
        else:
            self.parse(source)

    def __repr__(self): return "<ConfigParser {}>".format(self._elements)
    def __len__(self): return len(self._elements)
    def __getitem__(self, key: object): return self._elements[key]
    def __setitem__(self, key: object, value: object): self._elements[key] = value
    def __delitem__(self, key: object): del self._elements[key]
    def __iter__(self): return iter(self._elements)

    def get(self, path: str, default: object = None) -> object:
        """ Collect the value from within the config parser and return or if not
        found return the default value

        Params:
            path (str): A semi-colon delimited path of key names
            default (object) = None: The value to be returned if nothing is
                found

        returns:
            object: Either the value at the location of path, or the default
        """

        if ":" in path:
            # Split the path into its absolute path key names
            absolute_path = path.split(":")

            # Select the top level node as value to travel down
            value = self._elements

            # For each key attempt to traverse the node
            for key in absolute_path:
                if not isinstance(value, dict) or key not in value:
                    # The value doesn't exist return the default provided
                    return default

                value = value[key]

            # Return the value found after traversing the nodes
            return value
        else:
            # Traditional behaviour
            return super().get(path, default)

    def read(self, filepath: str, *, safe: bool = None):
        """ Read the contents of a file using the filepath provided, parse the
        contents and update the config with its values.

        Parameters:
            filepath (str): The filepath to the configuration file.
            *,
            safe (bool): Manner of content parsing. defaults to ConfigParsers safe property.

        Returns:
            ConfigParser: self

        Returns:
            ConfigParser: self

        Raises:
            IOError: Any error that can be raises by the 'open' builtin can be
                raised by this function
        """

        with open(filepath) as fh:
<<<<<<< HEAD
            self.parse(fh, safe = safe)

        return self

    def parse(self, configuration_string: str, *, safe: bool = None):
=======
            self.parse(fh)

        return self

    def parse(self, configuration_string: str):
>>>>>>> 87e7ee73
        """ Parse the provided  object converting its contents into key values and updating this config with the values.
        This function accepts strings or io objects that express a readline function.

        Parameters:
            configuration_string (str / io.IO.base): The string to be parsed
<<<<<<< HEAD
            *,
            safe (bool): Manner of content parsing. defaults to ConfigParsers safe property.
        """
        if safe is not None:
            temp = self._safe
            self._safe = safe
=======
        """
>>>>>>> 87e7ee73

        # Convert any string passed into an io stream
        if isinstance(configuration_string, str):
            ioStream = io.StringIO(configuration_string)

        # Check that the source configuration is valid
        elif hasattr(configuration_string, 'readline'):
            ioStream = configuration_string

        else:
            raise ValueError("Source object doesn't implement a readline function - cannot parse")

        # The current indentation of the line - scope shall be greater than scope stack for variables being defined in
        # a section.
        scope = 0

        # Holds current indentation for section headers - e.g ["header", None, None, "sub header"]. Scope shall reduce
        # the scope stack.
        scope_stack = []

        # Currently examined setting container - holds name and points to value
        setting = None

        # Line counter / represents the line number of the file being read
        line_index = 0

        while True:
            line = ioStream.readline()
            if line == "": break  # The line has reached an end of file line (due to the lack of a new line character)

            # Increment the line number
            line_index += 1

            line = self._removeComments(line)  # Remove comments from the line
            if self._rxEmptyLine.search(line): continue  # Ignore empty lines

            # Determine scope and reduce scope stack if less than section scope
            scope = len(self._rxWhiteSpace.match(line).group(0).replace("\t", " "*self._indent))
            scope_stack = scope_stack[:scope+1]

            line = line.strip()  # Strip out all surrounding whitespace

            # Examine the syntax of the line and determine its intention
            match = self._rxSection.search(line)
            if match is not None:
                # Section declaration - Open a new section in at this scope

                # Push any currently open setting
                self._addSetting(setting)
                setting = None

                # Collect from the match object the section header
                section_header = match.group("header")

                # Traverse the current parsed scope and add the section in if present
                # Note: Taking care to ensure that a previously openned section isn't overwritten
                node = self._traverse(scope_stack[:scope])
                node[section_header] = node.get(section_header, {})

                # Add the header to the stack updated section header - padding scope with None
                scope_stack += [None]*((scope + 1) - len(scope_stack))
                scope_stack[scope] = section_header

                continue

            match = self._rxEquality.search(line)
            if match is not None:
                # Setting Declaration - The line is a key value pair

                # Add previous setting if set
                self._addSetting(setting)

                # Generate a setting to hold the information of this line just read in
                setting = Setting(
                    scope_stack.copy(),
                    line_index,
                    match.group("name").strip(),
                    self._performInterpolation(match.group("value").strip()),
                    match.group("type")
                )

            elif len(scope_stack) <= scope and setting is not None:
                # Setting Extension - Scope is greater than section header + no key value - assumed value extension
                setting.value += self._join + self._performInterpolation(line)

            else:
                # Key Declaration - The line is a key without a value
                self._addSetting(setting)

                self._addSetting(
                    Setting(
                        scope_stack.copy(),
                        line_index,
                        line,
                        self._default
                    )
                )

                # Reset setting - ready for a new value
                setting = None

        # All lines read - push final setting
        self._addSetting(setting)

<<<<<<< HEAD
        if safe is not None:
            self._safe = temp

=======
>>>>>>> 87e7ee73
        return self

    def write(self, filepath: str) -> None:
        """ Write the config to file

        Params:
            filepath (str): The path of to where the file should be generated
        """

        def write(handler: object, section: dict, depth: int = 0) -> None:
            """ Write the section provided into the filehandler provided, and recursively write subsections into
            the handler

            Params:
                handler (FileHandle): The handler to be written to
                section (dict): The section to be written
                depth (int) = 0: The depth of the section - none zero value implies that the section is a nested section
            """

            # Define containers for the two types of contents of the dictionary - separate the section
            settings, sections = [], []

            for key, value in section.items():
                if isinstance(value, dict):
                    sections.append((key, value))
                else:
                    settings.append((key, value))

            # Process the settings of the section first - sort the keys before writing
            for key, value in sorted(settings, key = lambda x: x[0]):

                setting_depth = max(0, depth - 1)

                # Define the variables type

                setting_type, value = self._convertFromType(value)
                if setting_type: setting_type = "({}) ".format(setting_type)

                # Define the key for the setting
                title = "{}{}{} = ".format(" "*(setting_depth*self._indent), setting_type, key)
                lentit = len(title)

                # Define the value string
                lenval = len(value)

                config_value = ""  # The manipulated value string
                whitespace = " "*(1 + setting_depth*self._indent)

                if lentit + lenval < self._max_line_length or self._join not in value:
                    # The entire setting can fit on a single line - or it cannot be broken up
                    config_value = value
                else:
                    # The setting is greater than the line limit -  examine the value for break points
                    start, end = 0, self._max_line_length - lentit
                    line_length = self._max_line_length - (setting_depth*self._indent + 1)

                    while True:
                        # Check whether we can break from the processing of the value
                        if end > lenval:
                            # The final window containing the rest of the value - write it and break
                            config_value += value[start:]
                            break

                        # Idenfity whether there is a break point in the window
                        splitPoint = value[start: end].rfind(self._join)

                        if splitPoint == -1:
                            # There was nowhere to split for this window, search for next split and add entire line
                            nextSplit = value[end:].find(self._join)

                            if nextSplit == -1:
                                # There is not going to be another split, write the remaining line and end
                                config_value += value[start:]
                                break
                            else:
                                end += nextSplit
                        else:
                            end = start + splitPoint

                        # Extract the line given by the start and end char and add it to the config line
                        config_value += value[start: end] + os.linesep + whitespace

                        # Update the start and end index - Add one to the previous end to jump over the break character
                        start, end = end + 1, end + 1 + line_length

                # Ensure that white space is handled
                config_value = re.sub(
                    "{}(?!{})".format(os.linesep, whitespace),
                    "{}{}".format(os.linesep, whitespace),
                    config_value
                )

                # Write the setting line
                handler.write("".join((title, config_value, os.linesep)))

            for name, section in sorted(sections, key = lambda x: x[0]):
                # Write the nested sections - start by writing its name
                handler.write("{}[{}]{}".format(" "*(depth*self._indent), name, os.linesep))

                # Write the contents of the section
                write(handler, section, depth + 1)

                # Separate the sections - Check that section contents doesn't already separate sections
                if not any(isinstance(v, dict) for v in section.values()):
                    handler.write(os.linesep)

        with open(filepath, "w") as handler:
            write(handler, self)

    def _addSetting(self, setting: Setting):
            """ Push the information about the currently staged variable into the config at the position expressed by
            its mark on the scope stack
            """
            if setting is None: return  # Nothing to add

            # None string type set for value - update the value before adding to self
            if setting.type is not (None and "str"):
                try:
                    setting.value = self._convertToType(setting.type, setting.value)
                except Exception as e:
                    raise ValueError(
                        "Invalid type definition: Line {} - {} = {}".format(setting.line, setting.name, setting.value)
                    ) from e

            elif isinstance(setting.value, str) and setting.value:
                # Trim quotes from  string setting value if applicable
                if setting.value[0] in ('"', "'") and setting.value[0] == setting.value[-1]:
                    setting.value = setting.value[1:-1]

            # Insert the setting into self at the correct position
            self._traverse(setting.scope)[setting.name] = setting.value

    def _removeComments(self, line: str) -> None:
        """ Remove comments ensuring that a the comment symbols aren't removed
        if they are actually apart of the value

        Params:
            line (str): The line that is to have the comment striped out of it

        Returns:
            str: The line provided without line
        """

        comment = None
        escape = False
        openChar = None
        for i, char in enumerate(line):
            if char == "\\":
                escape = True
                continue

            elif not escape and openChar and openChar == char: openChar = None  # Close the original opening char
            elif openChar is None and not escape and char in ["\"", "'"]: openChar = char
            elif openChar is None and char in ["#", ";"]:
                comment = i
                break

            escape = False

        if comment is not None: line = line[:comment]
        return line

    def _traverse(self, path: [str]):
        """ Traverse the internal structure with the provided path and return
        the value located. All strings passed must be the keys for dictionaries
        within the structure other than than the last item. The value returned
        can be anything that exists at that point

        Params:
            path ([str]): A list of keys of the objects - the path through the
                config to the value

        Raises:
            KeyError - if the structure is does not resemble the path that has
                been provided
        """

        # Root Node
        node = self._elements

        for key in path:
            # Traverse the dictionary for the final item
            if key is None: continue  # Ignore unused scope
            if not isinstance(node, dict): raise ConsistencyError("Path expected a greater depth during traversal")
            node = node[key]

        return node

    def _performInterpolation(self, line: str) -> str:
        """ Convert the references in the provided line into their value that
        was previously defined, and not a key value within the config

        Params:
            line (str): The line to perform the interpolation on

        Returns:
            str: The line transformed to have its values
        """

        # For each match in the line
        for match in self._rxInterpolation.finditer(line):
            path = match.group(0).strip("{}").split(":")  # Path/key of value

            value = self._traverse(path[:-1])[path[-1]]  # Extract the value for the path

            line = re.sub(match.group(0), str(value), line)  # Replace the original match with this value

        # Return the transformed line
        return line

    def _convertToType(self, variable_type: str, variable_value: str):
        """ Convert the value passed into the type provided

        Raises:
            TypeError: In the event that the value is not acceptable for the
                type specified
            Exception: Any other acception that may be caused by using a non
                standard type
        """

        match = self._rxType.match(variable_type)
        if match is None:
            raise ValueError("Couldn't process type signature: {}".format(variable_type))

        settingType = match.group("type")
        if settingType == 'eval':
            if not self._safe: return eval(variable_value)
            else: raise RuntimeError("Unsafe eval type present as type in config when config read is safe")

        if variable_value:
            variable_value = [x.strip() for x in variable_value.split(self._delimiter)]

            if match.group("sub_type"):
                variable_value = [self._convertToType(match.group("sub_type"), sub_val) for sub_val in variable_value]
        else:
            variable_value = []

        if   settingType == "list":         return variable_value
        elif settingType == "set":          return set(variable_value)
        elif settingType == "frozenset":    return frozenset(variable_value)
        elif settingType == "tuple":        return tuple(variable_value)
        elif settingType == "range":        return range(*[int(x) for x in variable_value])

        elif settingType == "bytes":        return bytes(*variable_value)
        elif settingType == "bytearray":    return bytearray(*variable_value)

        elif settingType == "bool":        return variable_value[0] == ("True" or "yes" or "1" or "on")
        elif settingType == "int":
            if len(variable_value) == 2: variable_value[1] = int(variable_value[1])
            return int(*variable_value)
        elif settingType == "float":        return float(*variable_value)
        elif settingType == "complex":      return float("".join(variable_value))

        else:
            import importlib

            modules = settingType.split(".")
            importClass = getattr(importlib.import_module(".".join(modules[:-1])), modules[-1])
            return importClass(*variable_value)

    @staticmethod
    def _updateIterableType(base: str, iterable: object):
        """ Check whether all the items within an iterable have the same type if so update the base to reflext that

        Params:
            base (str): The base type of the iterable
            iterable (object): An object that can be iterated

        Returns:
            str: the base or the base and its subtype if all items have the same type
        """
        if len(iterable): # Assert that the iterable has length before checking its values
            iterType = None
            for item in iterable:

                if iterType is None:
                    # Record the type of the first item
                    iterType = type(item).__name__
                    continue

                # break in the event that an item doesn't have the same type of any previous items
                if type(item).__name__ != iterType:
                    break
            else:
                return "{}<{}>".format(base, iterType) # If it never breaks, then all the items must have the same type

        return base

    def _convertFromType(self, value: object) -> str:
        """ Convert the provided value into a string which would be acceptable as input to the config parser. This
        method is to service the serialisation of a config.

        Params:
            value (object): The value that is to be stringified

        Returns:
            str: The config parser string representation of the object
        """

        if isinstance(value, str):
            return "", value

        # Assert the name of the type for casting
        value_type = type(value).__name__

        if isinstance(value, (int, bool, float)):
            value_string = str(value)

        elif isinstance(value, set):
            value_type = self._updateIterableType(value_type, value)

            if len(value): value_string = str(value).strip(r"{}")
            else: value_string = ""

        elif isinstance(value, frozenset):
            value_type = self._updateIterableType(value_type, value)

            if len(value): value_string = str(value)[11:-2]
            else: value_string = ""

        elif isinstance(value, list):
            value_type = self._updateIterableType(value_type, value)
            value_string = str(value).strip("[]")

        elif isinstance(value, tuple):
            value_type = self._updateIterableType(value_type, value)
            value_string = str(value).strip("()")

        elif isinstance(value, (bytes, bytearray)):
            value_string = value.decode() + ", utf-8"

        elif isinstance(value, complex):
            value_string = str(value).strip("()")

        else:
            raise ValueError("Variable type could not be converted")

        return value_type, value_string

    def copy(self): return self._elements.copy()<|MERGE_RESOLUTION|>--- conflicted
+++ resolved
@@ -57,7 +57,6 @@
 
     _max_line_length = 120
 
-<<<<<<< HEAD
     def __init__(
         self,
         source: object = {},
@@ -68,9 +67,6 @@
         default: object = True,
         safe: bool = True
     ):
-=======
-    def __init__(self, source: object = {}, *, indent_size: int = 4, delimiter: str = ",", join: str = os.linesep, default: object = True):
->>>>>>> 87e7ee73
 
         self._elements = {}  # The dictionary containing the content
         self._indent = indent_size
@@ -146,34 +142,22 @@
         """
 
         with open(filepath) as fh:
-<<<<<<< HEAD
             self.parse(fh, safe = safe)
 
         return self
 
     def parse(self, configuration_string: str, *, safe: bool = None):
-=======
-            self.parse(fh)
-
-        return self
-
-    def parse(self, configuration_string: str):
->>>>>>> 87e7ee73
         """ Parse the provided  object converting its contents into key values and updating this config with the values.
         This function accepts strings or io objects that express a readline function.
 
         Parameters:
             configuration_string (str / io.IO.base): The string to be parsed
-<<<<<<< HEAD
             *,
             safe (bool): Manner of content parsing. defaults to ConfigParsers safe property.
         """
         if safe is not None:
             temp = self._safe
             self._safe = safe
-=======
-        """
->>>>>>> 87e7ee73
 
         # Convert any string passed into an io stream
         if isinstance(configuration_string, str):
@@ -278,12 +262,9 @@
         # All lines read - push final setting
         self._addSetting(setting)
 
-<<<<<<< HEAD
         if safe is not None:
             self._safe = temp
 
-=======
->>>>>>> 87e7ee73
         return self
 
     def write(self, filepath: str) -> None:
